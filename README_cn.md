<div align="center">

<p align="center">
<img width="1000px" alt="Awesome DeepSeek Integrations" src="docs/Awesome DeepSeek Integrations.png">
</p>

# DeepSeek 实用集成 ![Awesome](https://cdn.rawgit.com/sindresorhus/awesome/d7305f38d29fed78fa85652e3a63e154dd8e8829/media/badge.svg)

将 DeepSeek 大模型能力轻松接入各类软件。访问 [DeepSeek 开放平台](https://platform.deepseek.com/)来获取您的 API key。

[English](https://github.com/deepseek-ai/awesome-deepseek-integration/blob/main/README.md)/简体中文/[日本語](https://github.com/deepseek-ai/awesome-deepseek-integration/blob/main/README_ja.md)

</div>

</br>
</br>

### 应用程序

<table>
    <tr>
        <td> <img src="https://github.com/deepseek-ai/awesome-deepseek-integration/assets/13600976/224d547a-6fbc-47c8-859f-aa14813e2b0f" alt="Icon" width="64" height="auto" /> </td>
        <td> <a href="https://github.com/deepseek-ai/awesome-deepseek-integration/blob/main/docs/chatbox/README_cn.md">Chatbox</a> </td>
        <td> 一个支持多种流行LLM模型的桌面客户端，可在 Windows、Mac 和 Linux 上使用 </td>
    </tr>
    <tr>
        <td> <img src="https://github.com/deepseek-ai/awesome-deepseek-integration/assets/59196087/bb65404c-f867-42d8-ae2b-281fe953ab54" alt="Icon" width="64" height="auto"/> </td>
        <td> <a href="https://github.com/deepseek-ai/awesome-deepseek-integration/blob/main/docs/chatgpt_next_web/README_cn.md"> ChatGPT-Next-Web </a> </td>
        <td> 一键获取跨平台ChatGPT网页用户界面，支持流行的LLM </td>
    </tr>
    <tr>
        <td> <img src="./docs/liubai/assets/liubai-logo.png" alt="Icon" width="64" height="auto" /> </td>
        <td> <a href="https://github.com/deepseek-ai/awesome-deepseek-integration/blob/main/docs/liubai/README_cn.md">留白记事</a> </td>
        <td> 留白让你直接在微信上使用 DeepSeek 管理你的笔记、任务、日程和待办清单！ </td>
    </tr>
    <tr>
        <td> <img src="https://github.com/deepseek-ai/awesome-deepseek-integration/assets/59196087/1ac9791b-87f7-41d9-9282-a70698344e1d" alt="Icon" width="64" height="auto" /> </td>
        <td> <a href="https://github.com/deepseek-ai/awesome-deepseek-integration/blob/main/docs/pal/README_cn.md"> Pal - AI Chat Client<br/>(iOS, ipadOS) </a> </td>
        <td> 一款可以在 iPhone 或 iPad 上使用的 AI 助手 </td>
    </tr>
    <tr>
        <td> <img src="https://www.librechat.ai/librechat.svg" alt="LibreChat" width="64" height="auto" /> </td>
        <td> <a href="https://www.librechat.ai/docs/configuration/librechat_yaml/ai_endpoints/deepseek">LibreChat</a> </td>
        <td> LibreChat 是一个可定制的开源应用程序，无缝集成了 DeepSeek，以增强人工智能交互体验 </td>
    </tr>
    <tr>
        <td> <img src="https://www.papersgpt.com/images/logo/favicon.ico" alt="PapersGPT" width="64" height="auto" /> </td>
        <td> <a href="https://github.com/papersgpt/papersgpt-for-zotero">PapersGPT</a> </td>
        <td> PapersGPT是一款集成了DeepSeek及其他多种AI模型的辅助论文阅读的Zotero插件. </td>
    </tr>
    <tr>
        <td> <img src="https://raw.githubusercontent.com/rss-translator/RSS-Translator/main/core/static/favicon.ico" alt="Icon" width="64" height="auto" /> </td>
        <td> <a href="hhttps://github.com/deepseek-ai/awesome-deepseek-integration/blob/main/docs/rss_translator/README_cn.md"> RSS翻译器 </a> </td>
        <td> 开源、简洁、可自部署的RSS翻译器 </td>
    </tr>
    <tr>
        <td> <img src="https://raw.githubusercontent.com/ysnows/enconvo_media/main/logo.png" alt="Icon" width="64" height="auto" /> </td>
        <td> <a href="https://github.com/deepseek-ai/awesome-deepseek-integration/blob/main/docs/enconvo/README_cn.md"> Enconvo </a> </td>
        <td> Enconvo是AI时代的启动器,是所有AI功能的入口,也是一位体贴的智能助理.</td>
    </tr>
    <tr>
        <td><img src="https://github.com/kangfenmao/cherry-studio/blob/main/src/renderer/src/assets/images/logo.png?raw=true" alt="Icon" width="64" height="auto" style="border-radius: 10px" /></td>
        <td><a href="https://github.com/deepseek-ai/awesome-deepseek-integration/blob/main/docs/cherrystudio/README_cn.md">Cherry Studio</a></td>
        <td>一款为创造者而生的桌面版 AI 助手</td>
    </tr>
        <td> <img src="https://tomemo.top/images/logo.png" alt="Icon" width="64" height="auto" /> </td>
        <td> <a href="https://github.com/deepseek-ai/awesome-deepseek-integration/blob/main/docs/tomemo/README_cn.md"> ToMemo (iOS, ipadOS) </a> </td>
        <td> 一款短语合集 + 剪切板历史 + 键盘输出的iOS应用，集成了AI大模型，可以在键盘中快速输出使用。</td>
    </tr>
    </tr>
        <td> <img src="https://raw.githubusercontent.com/buxuku/video-subtitle-master/refs/heads/main/resources/icon.png" alt="Icon" width="64" height="auto" /> </td>
        <td> <a href="https://github.com/buxuku/video-subtitle-master">Video Subtitle Master</a></td>
        <td> 批量为视频生成字幕，并可将字幕翻译成其它语言。这是一个客户端工具, 跨平台支持 mac 和 windows 系统, 支持百度，火山，deeplx, openai, deepseek, ollama 等多个翻译服务</td>
    </tr>
    </tr>
        <td> <img src="https://raw.githubusercontent.com/tisfeng/ImageBed/main/uPic/icon_512x512@2x.png" alt="Icon" width="64" height="auto" /> </td>
        <td> <a href="https://github.com/tisfeng/Easydict">Easydict</a></td>
        <td> Easydict 是一个简洁易用的词典翻译 macOS App，能够轻松优雅地查找单词或翻译文本，支持调用大语言模型 API 翻译。</td>
    </tr>
    </tr>
        <td> <img src="https://www.raycast.com/favicon-production.png" alt="Icon" width="64" height="auto" /> </td>
        <td> <a href="docs/raycast/README_cn.md">Raycast</a></td>
        <td> <a href="https://raycast.com/?via=ViGeng">Raycast</a> 是一款 macOS 生产力工具，它允许你用几个按键来控制你的工具。它支持各种扩展，包括 DeepSeek AI。</td>
    </tr>
</tr> <td> <img src="https://niceprompt.app/favicon.ico" alt="Icon" width="64" height="auto" /> </td> <td> <a href="https://niceprompt.app">Nice Prompt</a></td> <td> <a href="https://niceprompt.app">Nice Prompt</a> 是一个结合提示工程与社交功能的平台，支持用户高效创建、分享和协作开发AI提示词。</td> </tr>
    <tr>
        <td> <img src="./docs/zotero/assets/zotero-icon.png" alt="Icon" width="64" height="auto" /> </td>
        <td> <a href="docs/zotero/README_cn.md">Zotero</a></td>
        <td> <a href="https://www.zotero.org">Zotero</a> 是一款免费且易于使用的文献管理工具，旨在帮助您收集、整理、注释、引用和分享研究成果。</td>
    </tr>
    <tr>
        <td> <img src="./docs/Siyuan/assets/image-20250122162731-7wkftbw.png" alt="Icon" width="64" height="auto" /> </td>
        <td> <a href="docs/Siyuan/README_cn.md">思源笔记</a> </td>
        <td> 思源笔记是一款隐私优先的个人知识管理系统，支持完全离线使用，并提供端到端加密的数据同步功能。</td>
    </tr>
    <tr>
        <td> <img src="https://github.com/ArvinLovegood/go-stock/raw/master/build/appicon.png" alt="Icon" width="64" height="auto" /> </td>
        <td> <a href="https://github.com/ArvinLovegood/go-stock/blob/master/README.md">go-stock</a> </td>
        <td>go-stock 是一个由 Wails 使用 NativeUI 构建并由 LLM 提供支持的股票数据查看分析器。</td>
    </tr>
    <tr>
        <td> <img src="https://avatars.githubusercontent.com/u/102771702?s=200&v=4" alt="Wordware" width="64" height="auto" /> </td>
        <td> <a href="https://github.com/deepseek-php/deepseek-wordware/blob/master/README.md">Wordware </a> </td>
        <td><a href="https://www.wordware.ai/">Wordware</a> 这是一个工具包，使任何人都可以仅通过自然语言构建、迭代和部署他们的AI堆栈</td>
    </tr>
    <tr>
        <td> <img src="https://framerusercontent.com/images/xRJ6vNo9mUYeVNxt0KITXCXEuSk.png" alt="Icon" width="64" height="auto" /> </td>
        <td> <a href="https://github.com/langgenius/dify/">Dify</a> </td>
        <td> <a href="https://dify.ai/">Dify</a> 是一个支持 DeepSeek 模型的 LLM 应用开发平台，可用于创建 AI 助手、工作流、文本生成器等应用。 </td>
    </tr>
    <tr>
        <td> <img src="https://github.com/LiberSonora/LiberSonora/blob/main/assets/avatar.jpeg?raw=true" alt="Icon" width="64" height="auto" /> </td>
        <td> <a href="https://github.com/LiberSonora/LiberSonora">LiberSonora</a> </td>
        <td> LiberSonora，寓意"自由的声音"，是一个 AI 赋能的、强大的、开源有声书工具集，包含智能字幕提取、AI标题生成、多语言翻译等功能，支持 GPU 加速、批量离线处理</td>
    </tr>
    <tr>
        <td> <img src="https://raw.githubusercontent.com/ripperhe/Bob/master/docs/_media/icon_128.png" alt="Icon" width="64" height="auto" /> </td>
        <td> <a href="https://bobtranslate.com/">Bob</a></td>
        <td> <a href="https://bobtranslate.com/">Bob</a> 是一款 macOS 平台的翻译和 OCR 软件，您可以在任何应用程序中使用 Bob 进行翻译和 OCR，即用即走！</td>
    </tr>
    <tr>
        <td> <img src="https://github.com/ZGGSONG/STranslate/raw/main/img/favicon.svg" alt="Icon" width="64" height="auto" /> </td>
        <td> <a href="https://bobtranslate.com/">STranslate</a></td>
        <td> <a href="https://bobtranslate.com/">STranslate</a>（Windows） 是 WPF 开发的一款即用即走的翻译、OCR工具 </td>
    </tr>
    <tr>
        <td> <img src="https://www.gptaiflow.tech/logo.png" alt="gpt-ai-flow-logo" width="64" height="auto" /> </td>
        <td> <a href="https://www.gptaiflow.tech/zh/docs/product/api-keys-setup#setup-deepseek-api-keys">GPT AI Flow</a></td>
        <td>
            工程师为效率狂人（他们自己）打造的终极生产力武器: <a href="https://www.gptaiflow.tech/zh/">GPT AI Flow</a>
            <ul>
                <li>`Shift+Alt+空格` 唤醒桌面智能中枢</li>
                <li>本地加密存储</li>
                <li>自定义指令引擎</li>
                <li>按需调用拒绝订阅捆绑</li>
            </ul>
        </td>
    </tr>
    <tr>
        <td> <img src="https://github.com/user-attachments/assets/b09f17a8-936d-4dac-8b24-1682d52c9a3c" alt="Icon" width="64" height="auto" /> </td>
        <td> <a href="https://github.com/alecm20/story-flicks">Story-Flicks</a></td>
        <td>通过一句话即可快速生成高清故事短视频，支持 DeepSeek 等模型。</td>
    </tr>
</table>

### AI Agent 框架

<table>
    <tr>
        <td> <img src="https://panda.fans/_assets/favicons/apple-touch-icon.png" alt="Icon" width="64" height="auto" /> </td>
        <td> <a href="https://github.com/deepseek-ai/awesome-deepseek-integration/blob/main/docs/anda/README_cn.md">Anda</a> </td>
        <td>一个专为 AI 智能体开发设计的 Rust 语言框架，致力于构建高度可组合、自主运行且具备永久记忆能力的 AI 智能体网络。</td>
    </tr>
    <tr>
<<<<<<< HEAD
        <td><img src="https://yomo.run/yomo-logo.png" alt="Icon" width="64" height="auto" /></td>
        <td><a href="https://github.com/deepseek-ai/awesome-deepseek-integration/blob/main/docs/yomo/README.md">YoMo</a></td>
        <td>Stateful Serverless LLM Function Calling Framework with Strongly-typed Language Support</td>
=======
        <td> <img src="https://alice.fun/alice-logo.png" alt="图标" width="64" height="auto" /> </td>
        <td> <a href="https://github.com/bob-robert-ai/bob/blob/main/alice/readme.md">Alice</a> </td>
        <td>一个基于 ICP 的自主 AI 代理，利用 DeepSeek 等大型语言模型进行链上决策。Alice 结合实时数据分析和独特的个性，管理代币、挖掘 BOB 并参与生态系统治理。</td>
>>>>>>> 5b8fad04
    </tr>
</table>

### RAG 框架

<table>
    <tr>
        <td> <img src="https://github.com/deepseek-ai/awesome-deepseek-integration/assets/33142505/77093e84-9f7c-4716-9168-bac962fa1372" alt="Icon" width="64" height="auto" /> </td>
        <td> <a href="https://github.com/deepseek-ai/awesome-deepseek-integration/blob/main/docs/ragflow/README_cn.md"> RAGFlow </a> </td>
        <td> 一款基于深度文档理解构建的开源 RAG（Retrieval-Augmented Generation）引擎。RAGFlow 可以为各种规模的企业及个人提供一套精简的 RAG 工作流程，结合大语言模型（LLM）针对用户各类不同的复杂格式数据提供可靠的问答以及有理有据的引用。 </td>
    </tr>
</table>

### 即时通讯插件

<table>
    <tr>
        <td> <img src="https://github.com/InternLM/HuixiangDou/releases/download/v0.1.0rc1/huixiangdou.jpg" alt="Icon" width="64" height="auto" /> </td>
        <td> <a href="https://github.com/deepseek-ai/awesome-deepseek-integration/blob/main/docs/huixiangdou/README_cn.md">茴香豆<br/>（个人微信/飞书）</a> </td>
        <td> 一个集成到个人微信群/飞书群的领域知识助手，专注解答问题不闲聊</td>
    </tr>
    <tr>
        <td> <img src="https://github.com/RockChinQ/LangBot/blob/master/res/logo.png?raw=true" alt="Icon" width="64" height="auto" /> </td>
        <td> <a href="https://github.com/RockChinQ/LangBot">LangBot<br/>（QQ, 企微, 飞书）</a> </td>
        <td> 大模型原生即时通信机器人平台，适配 QQ / QQ频道 / 飞书 / OneBot / 企业微信（wecom） 等多种消息平台 </td>
    </tr>
</table>

### 浏览器插件

<table>
    <tr>
        <td> <img src="https://github.com/deepseek-ai/awesome-deepseek-integration/assets/59196087/9d3f42b8-fcd0-47ab-8b06-1dd0554dd80e" alt="Icon" width="64" height="auto" /> </td>
        <td> <a href="https://github.com/deepseek-ai/awesome-deepseek-integration/blob/main/docs/immersive_translate/README_cn.md"> 沉浸式翻译 </a> </td>
        <td> 一款双语对照网页翻译插件，简洁，高效 </td>
    </tr>
    <tr>
        <td> <img src="https://lh3.googleusercontent.com/K9i0qJb8phasC5wWf5tU68rhnfvX4swsE0hrhJP-WB3WV7MwE5KpMUIJvHKNHHRE6GKNIvIdTNSWoDMl_NggrmUsaw=s120" alt="Icon" width="64" height="auto" /> </td>
        <td> <a href="https://github.com/deepseek-ai/awesome-deepseek-integration/blob/main/docs/immersive_reading_guide/README_cn.md"> 沉浸式导读 </a> </td>
        <td> NO Sidebar!!! 沉浸式的 AI 网页摘要，提问... </td>
    </tr>
    <tr>
        <td> <img src="https://github.com/deepseek-ai/awesome-deepseek-integration/assets/59196087/8a301619-a3de-489b-81fd-69aaa7c1c561" alt="Icon" width="64" height="auto" /> </td>
        <td> <a href="https://github.com/deepseek-ai/awesome-deepseek-integration/blob/main/docs/chatgpt_box/README_cn.md"> ChatGPT Box </a> </td>
        <td> 将 LLM 作为私人助手，整合到你的浏览器中 </td>
    </tr>
    <tr>
        <td> <img src="https://github.com/deepseek-ai/awesome-deepseek-integration/assets/59196087/c3d9d100-247a-41cc-97c1-10b01ed25e70" alt="Icon" width="64" height="auto" /> </td>
        <td> <a href="https://github.com/deepseek-ai/awesome-deepseek-integration/blob/main/docs/hcfy/README_cn.md"> 划词翻译 </a> </td>
        <td> 整合了多家翻译 API 以及 LLM API 的浏览器翻译插件 </td>
    </tr>
   <tr>
        <td> <img src="https://static.eudic.net/web/trans/en_trans.png" alt="Icon" width="64" height="auto" /> </td>
        <td> <a href="docs/Lulu Translate/README_cn.md"> 欧路翻译 </a> </td>
        <td> 提供鼠标划词搜索、逐段对照翻译、PDF文献翻译功能。可以使用支持 DeepSeek AI, Bing、GPT、Google等多种翻译引擎。 </td>
    </tr>
    <tr>
        <td> <img src="https://github.com/Bistutu/FluentRead/raw/refs/heads/main/public/icon/192.png" alt="Icon" width="64" height="auto" /> </td>
        <td> <a href="https://fluent.thinkstu.com/"> 流畅阅读 </a> </td>
        <td> 一款革新性的浏览器开源翻译插件，让所有人都能够拥有基于母语般的阅读体验 </td>
    </tr>
    <tr>
        <td> <img src="https://www.ncurator.com/_next/image?url=%2Ffavicon.ico&w=96&q=75" alt="Icon" width="64" height="auto" /> </td>
        <td> <a href="https://www.ncurator.com/"> 馆长 </a> </td>
        <td> 知识库AI问答助手 - 让AI帮助你整理与分析知识</td>
    </tr>
</table>

### VS Code 插件

<table>
    <tr>
        <td> <img src="https://github.com/continuedev/continue/blob/main/docs/static/img/logo.png?raw=true" alt="Icon" width="64" height="auto" /> </td>
        <td> <a href="https://github.com/deepseek-ai/awesome-deepseek-integration/blob/main/docs/continue/README_cn.md"> Continue </a> </td>
        <td> 开源 IDE 插件，使用 LLM 做你的编程助手 </td>
    </tr>
    <tr>
        <td> <img src="https://github.com/deepseek-ai/awesome-deepseek-integration/blob/main/docs/cline/assets/favicon.png?raw=true" alt="Icon" width="64" height="auto" /> </td>
        <td> <a href="https://github.com/deepseek-ai/awesome-deepseek-integration/blob/main/docs/cline/README.md"> Cline </a> </td>
        <td> Cline 是一款能够使用您的 CLI 和编辑器的 AI 助手。 </td>
    </tr>
</table>

### neovim 插件

<table>
    <tr>
        <td> <img src="https://github.com/user-attachments/assets/c316f70a-0a3c-4a32-b148-4df15e609acc" alt="Icon" width="64" height="auto" /> </td>
        <td> <a href="https://github.com/deepseek-ai/awesome-deepseek-integration/blob/main/docs/avante.nvim/README_cn.md"> avante.nvim </a> </td>
        <td> 开源 IDE 插件，使用 LLM 做你的编程助手 </td>
    </tr>
    <tr>
        <td> <img src="https://github.com/user-attachments/assets/d66dfc62-8e69-4b00-8549-d0158e48e2e0" alt="Icon" width="64" height="auto" /> </td>
        <td> <a href="docs/llm.nvim/README.md"> llm.nvim </a> </td>
        <td> 免费的大语言模型插件，让你在Neovim中与大模型交互，支持任意一款大模型，比如Deepseek，GPT，GLM，kimi或者本地运行的大模型(比如ollama) </td>
    </tr>
    <tr>
        <td> <img src="https://github.com/user-attachments/assets/d66dfc62-8e69-4b00-8549-d0158e48e2e0" alt="Icon" width="64" height="auto" /> </td>
        <td> <a href="docs/codecompanion.nvim/README.md"> codecompanion.nvim </a> </td>
        <td> AI 驱动的编码，在 Neovim 中无缝集成. </td>
    </tr>
</table>

### JetBrains 插件

<table>
    <tr>
        <td> <img src="https://raw.githubusercontent.com/a18792721831/studyplugin/535b9cab69da0f97b42dcaebb00bb0d4ed15c8a6/translate/src/main/resources/META-INF/pluginIcon.svg" alt="Icon" width="64" height="auto"/> </td>
        <td> <a href="https://plugins.jetbrains.com/plugin/18336-chinese-english-translate">Chinese-English Translate</a> </td>
        <td> 集成了多家国内翻译和ai厂商，将中文翻译到英文的插件。  </td>
    </tr>
    <tr>
        <td> <img src="https://plugins.jetbrains.com/files/24851/659002/icon/pluginIcon.svg" alt="Icon" width="64" height="auto"/> </td>
        <td> <a href="https://plugins.jetbrains.com/plugin/24851-ai-git-commit">AI Git Commit</a> </td>
        <td> 使用AI生成git commit message的插件。 </td>
    </tr>
</table>

### 其它

<table>
    <tr>
        <td> <img src="https://i.imgur.com/IsQYInJ.png" alt="Icon" width="64" height="auto" /> </td>
        <td> <a href="https://github.com/djcopley/ShellOracle/"> ShellOracle </a> </td>
        <td> 一种用于智能 shell 命令生成的终端工具。 </td>
    </tr>
    <tr>
        <td> <img src="https://github.com/deepseek-ai/awesome-deepseek-integration/assets/59196087/c1e47b01-1766-4f7e-bfe6-ab3cb3991c30" alt="Icon" width="64" height="auto" /> </td>
        <td> <a href="https://github.com/deepseek-ai/awesome-deepseek-integration/tree/main/docs/siri_deepseek_shortcut"> 深度求索（快捷指令） </a> </td>
        <td> 使用 DeepSeek API 增强Siri能力的快捷指令 </td>
    </tr>
    <tr>
        <td> <img src="https://github.com/n8n-io/n8n/blob/master/assets/n8n-logo.png?raw=true" alt="Icon" width="64" height="auto" /> </td>
        <td> <a href="https://github.com/rubickecho/n8n-deepseek"> n8n-nodes-deepseek </a> </td>
        <td> 一个 N8N 的社区节点,支持直接使用 DeepSeek API 集成到工作流中 </td>
    </tr>
    <tr>
        <td> <img src="https://www.promptfoo.dev/img/logo-panda.svg" alt="Icon" width="64" height="auto" /> </td>
        <td> <a href="docs/promptfoo/README.md"> promptfoo </a> </td>
        <td> 测试和评估LLM提示，包括DeepSeek模型。比较不同的LLM提供商，捕获回归，并评估响应。 </td>
    </tr>
    <tr>
        <td> CR </td>
        <td> <a href="https://github.com/hustcer/deepseek-review"> deepseek-review </a> </td>
        <td> 🚀 使用 Deepseek 进行代码审核，支持 GitHub Action 和本地 🚀 </td>
    </tr>
</table><|MERGE_RESOLUTION|>--- conflicted
+++ resolved
@@ -152,15 +152,14 @@
         <td>一个专为 AI 智能体开发设计的 Rust 语言框架，致力于构建高度可组合、自主运行且具备永久记忆能力的 AI 智能体网络。</td>
     </tr>
     <tr>
-<<<<<<< HEAD
         <td><img src="https://yomo.run/yomo-logo.png" alt="Icon" width="64" height="auto" /></td>
         <td><a href="https://github.com/deepseek-ai/awesome-deepseek-integration/blob/main/docs/yomo/README.md">YoMo</a></td>
         <td>Stateful Serverless LLM Function Calling Framework with Strongly-typed Language Support</td>
-=======
+  </tr>
+  <tr>
         <td> <img src="https://alice.fun/alice-logo.png" alt="图标" width="64" height="auto" /> </td>
         <td> <a href="https://github.com/bob-robert-ai/bob/blob/main/alice/readme.md">Alice</a> </td>
         <td>一个基于 ICP 的自主 AI 代理，利用 DeepSeek 等大型语言模型进行链上决策。Alice 结合实时数据分析和独特的个性，管理代币、挖掘 BOB 并参与生态系统治理。</td>
->>>>>>> 5b8fad04
     </tr>
 </table>
 
