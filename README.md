--- conflicted
+++ resolved
@@ -143,12 +143,13 @@
         <td> <a href="https://agenticflow.ai/">AgenticFlow</a> </td>
         <td> <a href="https://agenticflow.ai/">AgenticFlow</a> is a no-code platform where marketers build agentic AI workflows for go-to-market automation, powered by hundreds of everyday apps as tools for your AI agents.</td>
     </tr>
-<<<<<<< HEAD
+
      <tr>
         <td> <img src="https://github.com/user-attachments/assets/5e16beb0-993e-47bf-807e-7c8804b313a2" alt="Asp Client" width="64" height="auto" /> </td>
         <td> <a href="https://github.com/Anwar-alhitar/Deepseek.Asp.Client/blob/master/README.md">ASP Client</a> </td>
         <td><a href="https://github.com/Anwar-alhitar/Deepseek.Asp.Client/blob/master/README.md">Deepseek.ASPClient</a>  is a lightweight ASP.NET wrapper for the Deepseek AI API, designed to simplify AI-driven text processing in .NET applications.. </td>
-=======
+
+    </tr>
     <tr>
         <td> <img src="https://www.gptaiflow.tech/logo.png" alt="gpt-ai-flow-logo" width="64" height="auto" /> </td>
         <td> <a href="https://www.gptaiflow.tech/docs/product/api-keys-setup#setup-deepseek-api-keys">GPT AI Flow</a></td>
@@ -161,7 +162,7 @@
                 <li>On-demand calling without subscription bundling</li>
             </ul>
         </td>
->>>>>>> b7166dff
+
     </tr>
 </table>
 
