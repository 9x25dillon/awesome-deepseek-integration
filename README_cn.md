--- conflicted
+++ resolved
@@ -119,12 +119,11 @@
         <td> <a href="https://bobtranslate.com/">Bob</a> 是一款 macOS 平台的翻译和 OCR 软件，您可以在任何应用程序中使用 Bob 进行翻译和 OCR，即用即走！</td>
     </tr>
     <tr>
-<<<<<<< HEAD
         <td> <img src="https://github.com/ZGGSONG/STranslate/raw/main/img/favicon.svg" alt="Icon" width="64" height="auto" /> </td>
         <td> <a href="https://bobtranslate.com/">STranslate</a></td>
         <td> <a href="https://bobtranslate.com/">STranslate</a>（Windows） 是 WPF 开发的一款即用即走的翻译、OCR工具 </td>
     </tr>
-=======
+    <tr>
         <td> <img src="https://www.gptaiflow.tech/logo.png" alt="gpt-ai-flow-logo" width="64" height="auto" /> </td>
         <td> <a href="https://www.gptaiflow.tech/zh/docs/product/api-keys-setup#setup-deepseek-api-keys">GPT AI Flow</a></td>
         <td>
@@ -142,8 +141,6 @@
         <td> <a href="https://github.com/alecm20/story-flicks">Story-Flicks</a></td>
         <td>通过一句话即可快速生成高清故事短视频，支持 DeepSeek 等模型。</td>
     </tr>
-
->>>>>>> 4affc878
 </table>
 
 ### AI Agent 框架
