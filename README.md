--- conflicted
+++ resolved
@@ -408,14 +408,13 @@
         <td> Test and evaluate LLM prompts, including DeepSeek models. Compare different LLM providers, catch regressions, and evaluate responses. </td>
     </tr>
     <tr>
-<<<<<<< HEAD
         <td>  </td>
         <td> <a href="https://github.com/AndersonBY/deepseek-tokenizer"> deepseek-tokenizer </a> </td>
         <td> An efficient and lightweight tokenization library for DeepSeek models, relying solely on the `tokenizers` library without heavy dependencies like `transformers`. </td>
-=======
+    </tr>
+    <tr>
         <td> CR </td>
         <td> <a href="https://github.com/hustcer/deepseek-review"> deepseek-review </a> </td>
         <td> 🚀 Sharpen Your Code, Ship with Confidence – Elevate Your Workflow with Deepseek Code Review 🚀 </td>
->>>>>>> 4affc878
     </tr>
 </table>