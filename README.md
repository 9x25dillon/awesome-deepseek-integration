<div align="center">

<p align="center">
<img width="1000px" alt="Awesome DeepSeek Integrations" src="docs/Awesome DeepSeek Integrations.png">
</p>

# Awesome DeepSeek Integrations ![Awesome](https://cdn.rawgit.com/sindresorhus/awesome/d7305f38d29fed78fa85652e3a63e154dd8e8829/media/badge.svg)

Integrate the DeepSeek API into popular softwares. Access [DeepSeek Open Platform](https://platform.deepseek.com/) to get an API key.

English/[简体中文](https://github.com/deepseek-ai/awesome-deepseek-integration/blob/main/README_cn.md)

</div>

</br>
</br>

### Applications

<table>
    <tr>
        <td> <img src="https://github.com/deepseek-ai/awesome-deepseek-integration/assets/13600976/224d547a-6fbc-47c8-859f-aa14813e2b0f" alt="Icon" width="64" height="auto" /> </td>
        <td> <a href="https://github.com/deepseek-ai/awesome-deepseek-integration/blob/main/docs/chatbox/README.md">Chatbox</a> </td>
        <td> Chatbox is a desktop client for multiple cutting-edge LLM models, available on Windows, Mac and Linux. </td>
    </tr>
    <tr>
        <td> <img src="https://github.com/deepseek-ai/awesome-deepseek-integration/assets/59196087/bb65404c-f867-42d8-ae2b-281fe953ab54" alt="Icon" width="64" height="auto"/> </td>
        <td> <a href="https://github.com/deepseek-ai/awesome-deepseek-integration/blob/main/docs/chatgpt_next_web/README.md"> ChatGPT-Next-Web </a> </td>
        <td> ChatGPT Next Web is a cross-platform ChatGPT web UI, with GPT3, GPT4 & Gemini Pro support. </td>
    </tr>
    <tr>
        <td> <img src="./docs/liubai/assets/liubai-logo.png" alt="Icon" width="64" height="auto" /> </td>
        <td> <a href="https://github.com/deepseek-ai/awesome-deepseek-integration/blob/main/docs/liubai/README.md">Liubai</a> </td>
        <td> Liubai allows DeepSeek to have arms and legs to manipulate your notes, tasks, calendars, and to-do lists just on WeChat! </td>
    </tr>
    <tr>
        <td> <img src="https://github.com/deepseek-ai/awesome-deepseek-integration/assets/59196087/1ac9791b-87f7-41d9-9282-a70698344e1d" alt="Icon" width="64" height="auto" /> </td>
        <td> <a href="https://github.com/deepseek-ai/awesome-deepseek-integration/blob/main/docs/pal/README.md"> Pal - AI Chat Client<br/>(iOS, ipadOS) </a> </td>
        <td> Pal is a customized chat playground on iOS. </td>
    </tr>
    <tr>
        <td> <img src="https://www.librechat.ai/librechat.svg" alt="LibreChat" width="64" height="auto" /> </td>
        <td> <a href="https://www.librechat.ai/docs/configuration/librechat_yaml/ai_endpoints/deepseek">LibreChat</a> </td>
        <td> LibreChat is a customizable open-source app that seamlessly integrates DeepSeek for enhanced AI interactions. </td>
    </tr>
    <tr>
        <td> <img src="https://raw.githubusercontent.com/rss-translator/RSS-Translator/main/core/static/favicon.ico" alt="Icon" width="64" height="auto" /> </td>
        <td> <a href="https://github.com/deepseek-ai/awesome-deepseek-integration/blob/main/docs/rss_translator/README.md"> RSS Translator </a> </td>
        <td> Translate RSS feeds into your language! </td>
    </tr>
    <tr>
        <td> <img src="https://raw.githubusercontent.com/ysnows/enconvo_media/main/logo.png" alt="Icon" width="64" height="auto" /> </td>
        <td> <a href="https://github.com/deepseek-ai/awesome-deepseek-integration/blob/main/docs/enconvo/README.md"> Enconvo </a> </td>
        <td> Enconvo is the Launcher of the AI era, the entry point for all AI functions, and a thoughtful intelligent assistant.</td>
    </tr>
    <tr>
        <td><img src="https://github.com/kangfenmao/cherry-studio/blob/main/src/renderer/src/assets/images/logo.png?raw=true" alt="Icon" width="64" height="auto" style="border-radius: 10px" /></td>
        <td><a href="https://github.com/deepseek-ai/awesome-deepseek-integration/blob/main/docs/cherrystudio/README.md">Cherry Studio</a></td>
        <td>A powerful desktop AI assistant for producer</td>
    </tr>
    <tr>
        <td> <img src="https://tomemo.top/images/logo.png" alt="Icon" width="64" height="auto" /> </td>
        <td> <a href="https://github.com/deepseek-ai/awesome-deepseek-integration/blob/main/docs/tomemo/README.md"> ToMemo (iOS, ipadOS) </a> </td>
        <td> A phrasebook + clipboard history + keyboard iOS app with integrated AI macromodeling for quick output use in the keyboard.</td>
    </tr>
    <tr>
        <td> <img src="https://raw.githubusercontent.com/buxuku/video-subtitle-master/refs/heads/main/resources/icon.png" alt="Icon" width="64" height="auto" /> </td>
        <td> <a href="https://github.com/buxuku/video-subtitle-master">Video Subtitle Master</a></td>
        <td> Batch generate subtitles for videos, with the ability to translate subtitles into other languages. This is a client-side tool that supports both Mac and Windows platforms and integrates with multiple translation services such as Baidu, Volcengine, DeepLx, OpenAI, DeepSeek, and Ollama.</td>
    </tr>
    <tr>
        <td> <img src="https://github.com/UnknownEnergy/chatgpt-api/blob/master/dist/assets/chatworm-72x72.png" alt="Icon" width="64" height="auto" /> </td>
        <td> <a href="https://github.com/UnknownEnergy/chatgpt-api/blob/master/README.md">Chatworm</a> </td>
        <td> Chatworm is a webapp for multiple cutting-edge LLM models, open-source and also available on Android. </td>
    </tr>
    <tr>
        <td> <img src="https://raw.githubusercontent.com/tisfeng/ImageBed/main/uPic/icon_512x512@2x.png" alt="Icon" width="64" height="auto" /> </td>
        <td> <a href="https://github.com/tisfeng/Easydict">Easydict</a></td>
        <td> Easydict is a concise and easy-to-use translation dictionary macOS App that allows you to easily and elegantly look up words or translate text. Supports calling large language model APIs for translation.</td>
    </tr>
    <tr>
        <td> <img src="https://www.raycast.com/favicon-production.png" alt="Icon" width="64" height="auto" /> </td>
        <td> <a href="docs/raycast/README.md">Raycast</a></td>
        <td> <a href="https://raycast.com/?via=ViGeng">Raycast</a> is a productivity tool for macOS that lets you control your tools with a few keystrokes. It supports various extensions including DeepSeek AI.</td>
    </tr>
    <tr>
        <td> <img src="https://avatars.githubusercontent.com/u/193405629?s=200&v=4" alt="PHP Client" width="64" height="auto" /> </td>
        <td> <a href="https://github.com/deepseek-php/deepseek-php-client/blob/master/README.md">PHP Client</a> </td>
        <td> Deepseek PHP Client is a robust and community-driven PHP client library for seamless integration with the Deepseek API. </td>
    </tr>
    <tr>
        <td> <img src="https://avatars.githubusercontent.com/u/958072?s=200&v=4" alt="Laravel Integration" width="64" height="auto" /> </td>
        <td> <a href="https://github.com/deepseek-php/deepseek-laravel/blob/master/README.md">Laravel Integration</a> </td>
        <td> Laravel wrapper for Deepseek PHP client, to seamless deepseek API integration with laravel applications.</td>
    </tr>
    <tr>
        <td> <img src="./docs/zotero/assets/zotero-icon.png" alt="Icon" width="64" height="auto" /> </td>
        <td> <a href="docs/zotero/README_cn.md">Zotero</a></td>
        <td> <a href="https://www.zotero.org">Zotero</a> is a free, easy-to-use tool to help you collect, organize, annotate, cite, and share research.</td>
    </tr>
    <tr>
        <td> <img src="./docs/Siyuan/assets/image-20250122162731-7wkftbw.png" alt="Icon" width="64" height="auto" /> </td>
        <td> <a href="docs/Siyuan/README.md">SiYuan</a> </td>
        <td> SiYuan is a privacy-first personal knowledge management system that supports complete offline usage, as well as end-to-end encrypted data sync.</td>
    </tr>
    <tr>
        <td> <img src="https://github.com/ArvinLovegood/go-stock/raw/master/build/appicon.png" alt="Icon" width="64" height="auto" /> </td>
        <td> <a href="https://github.com/ArvinLovegood/go-stock/blob/master/README.md">go-stock</a> </td>
        <td>go-stock is a Chinese stock data viewer built by Wails with NativeUI and powered by LLM.</td>
    </tr>
    <tr>
        <td> <img src="https://avatars.githubusercontent.com/u/102771702?s=200&v=4" alt="Wordware" width="64" height="auto" /> </td>
        <td> <a href="docs/wordware/README.md">Wordware</a> </td>
        <td><a href="https://www.wordware.ai/">Wordware</a> is a toolkit that enables anyone to build, iterate, and deploy their AI stack with just natural language.</td>
    </tr>
    <tr>
<<<<<<< HEAD
        <td> <img src="https://framerusercontent.com/images/xRJ6vNo9mUYeVNxt0KITXCXEuSk.png" alt="Icon" width="64" height="auto" /> </td>
        <td> <a href="https://github.com/langgenius/dify/">Dify</a> </td>
        <td> <a href="https://dify.ai/">Dify</a> is an LLM application development platform that supports DeepSeek models for creating assistants, workflows, text generators, and more. </td>
=======
        <td> <img src="https://raw.githubusercontent.com/enricoros/big-AGI/refs/heads/v2-dev/public/favicon.ico" alt="Big-AGI" width="64" height="auto" /> </td>
        <td> <a href="https://github.com/enricoros/big-AGI/blob/v2-dev/README.md">Big-AGI</a> </td>
        <td><a href="https://big-agi.com/">Big-AGI</a> is a groundbreaking AI suite designed to democratize access to advanced artificial intelligence for everyone.</td>
    </tr>
    <tr>
        <td> <img src="https://github.com/LiberSonora/LiberSonora/blob/main/assets/avatar.jpeg?raw=true" alt="Icon" width="64" height="auto" /> </td>
        <td> <a href="https://github.com/LiberSonora/LiberSonora/blob/main/README_en.md">LiberSonora</a> </td>
        <td> LiberSonora, meaning "Voice of Freedom", is an AI-powered, robust, open-source audiobook toolkit that includes features like intelligent subtitle extraction, AI title generation, multilingual translation, with support for GPU acceleration and batch offline processing.</td>
    </tr>
    <tr>
        <td> <img src="https://raw.githubusercontent.com/ripperhe/Bob/master/docs/_media/icon_128.png" alt="Icon" width="64" height="auto" /> </td>
        <td> <a href="https://bobtranslate.com/">Bob</a></td>
        <td> <a href="https://bobtranslate.com/">Bob</a> is a macOS translation & OCR tool ready to use in any app — right out of the box!</td>
    </tr>
    <tr>
        <td> <img src="https://agenticflow.ai/favicon.ico" alt="Icon" width="64" height="auto" /> </td>
        <td> <a href="https://agenticflow.ai/">AgenticFlow</a> </td>
        <td> <a href="https://agenticflow.ai/">AgenticFlow</a> is a no-code platform where marketers build agentic AI workflows for go-to-market automation, powered by hundreds of everyday apps as tools for your AI agents.</td>
    </tr>
</table>

### AI Agent frameworks

<table>
    <tr>
        <td> <img src="https://panda.fans/_assets/favicons/apple-touch-icon.png" alt="Icon" width="64" height="auto" /> </td>
        <td> <a href="https://github.com/deepseek-ai/awesome-deepseek-integration/blob/main/docs/anda/README_cn.md">Anda</a> </td>
        <td>A Rust framework for AI agent development, designed to build a highly composable, autonomous, and perpetually memorizing network of AI agents.</td>
>>>>>>> eed78498
    </tr>
</table>

### RAG frameworks

<table>
    <tr>
        <td> <img src="https://github.com/deepseek-ai/awesome-deepseek-integration/assets/33142505/77093e84-9f7c-4716-9168-bac962fa1372" alt="Icon" width="64" height="auto" /> </td>
        <td> <a href="https://github.com/deepseek-ai/awesome-deepseek-integration/blob/main/docs/ragflow/README.md"> RAGFlow </a> </td>
        <td> An open-source RAG (Retrieval-Augmented Generation) engine based on deep document understanding. It offers a streamlined RAG workflow for businesses of any scale, combining LLM (Large Language Models) to provide truthful question-answering capabilities, backed by well-founded citations from various complex formatted data. </td>
    </tr>
</table>

### IM Application Plugins

<table>
    <tr>
        <td> <img src="https://github.com/InternLM/HuixiangDou/releases/download/v0.1.0rc1/huixiangdou.jpg" alt="Icon" width="64" height="auto" /> </td>
        <td> <a href="https://github.com/deepseek-ai/awesome-deepseek-integration/blob/main/docs/huixiangdou/README_cn.md">HuixiangDou<br/>(wechat,lark)</a> </td>
        <td>Domain knowledge assistant in personal WeChat and Feishu, focusing on answering questions.</td>
    </tr>
    <tr>
        <td> <img src="https://github.com/RockChinQ/QChatGPT/blob/master/res/logo.png?raw=true" alt="Icon" width="64" height="auto" /> </td>
        <td> <a href="https://github.com/RockChinQ/QChatGPT">QChatGPT<br/>（QQ）</a> </td>
        <td> A QQ chatbot with high stability, plugin support, and real-time networking. </td>
    </tr>
</table>

### Browser Extensions

<table>
    <tr>
        <td> <img src="https://github.com/deepseek-ai/awesome-deepseek-integration/assets/59196087/9d3f42b8-fcd0-47ab-8b06-1dd0554dd80e" alt="Icon" width="64" height="auto" /> </td>
        <td> <a href="https://github.com/deepseek-ai/awesome-deepseek-integration/blob/main/docs/immersive_translate/README.md"> Immersive Translate </a> </td>
        <td> Immersive Translate is a bilingual webpage translation plugin. </td>
    </tr>
    <tr>
        <td> <img src="https://lh3.googleusercontent.com/K9i0qJb8phasC5wWf5tU68rhnfvX4swsE0hrhJP-WB3WV7MwE5KpMUIJvHKNHHRE6GKNIvIdTNSWoDMl_NggrmUsaw=s120" alt="Icon" width="64" height="auto" /> </td>
        <td> <a href="https://github.com/deepseek-ai/awesome-deepseek-integration/blob/main/docs/immersive_reading_guide/README.md"> Immersive Reading Guide </a> </td>
        <td> NO Sidebar!!! Immersive AI web summarization, ask questions... </td>
    </tr>
    <tr>
        <td> <img src="https://github.com/deepseek-ai/awesome-deepseek-integration/assets/59196087/8a301619-a3de-489b-81fd-69aaa7c1c561" alt="Icon" width="64" height="auto" /> </td>
        <td> <a href="https://github.com/deepseek-ai/awesome-deepseek-integration/blob/main/docs/chatgpt_box/README.md"> ChatGPT Box </a> </td>
        <td> ChatGPT Box is a ChatGPT integration in browser, completely for free. </td>
    </tr>
    <tr>
        <td> <img src="https://github.com/deepseek-ai/awesome-deepseek-integration/assets/59196087/c3d9d100-247a-41cc-97c1-10b01ed25e70" alt="Icon" width="64" height="auto" /> </td>
        <td> <a href="https://github.com/deepseek-ai/awesome-deepseek-integration/blob/main/docs/hcfy/README.md"> hcfy (划词翻译) </a> </td>
        <td> hcfy (划词翻译) is a web browser extension to integrate multiple translation services. </td>
    </tr>
    <tr>
        <td> <img src="https://static.eudic.net/web/trans/en_trans.png" alt="Icon" width="64" height="auto" /> </td>
        <td> <a href="docs/Lulu Translate/README.md"> Lulu Translate </a> </td>
        <td> The plugin provides mouse selection translation, paragraph-by-paragraph comparison translation, and PDF document translation functionalities. It can utilize various translation engines, such as DeepSeek AI, Bing, GPT, Google, etc. </td>
    </tr>
    <tr>
        <td> <img src="https://github.com/Bistutu/FluentRead/raw/refs/heads/main/public/icon/192.png" alt="Icon" width="64" height="auto" /> </td>
        <td> <a href="https://fluent.thinkstu.com/"> FluentRead </a> </td>
        <td> A revolutionary open-source browser translation plugin that enables everyone to have a native-like reading experience </td>
    </tr>
</table>

### VS Code Extensions

<table>
    <tr>
        <td> <img src="https://github.com/deepseek-ai/awesome-deepseek-integration/assets/59196087/e4d082de-6f64-44b9-beaa-0de55d70cfab" alt="Icon" width="64" height="auto" /> </td>
        <td> <a href="https://github.com/deepseek-ai/awesome-deepseek-integration/blob/main/docs/continue/README.md"> Continue </a> </td>
        <td> Continue is an open-source autopilot in IDE. </td>
    </tr>
    <tr>
        <td> <img src="https://github.com/deepseek-ai/awesome-deepseek-integration/blob/main/docs/cline/assets/favicon.png?raw=true" alt="Icon" width="64" height="auto" /> </td>
        <td> <a href="https://github.com/deepseek-ai/awesome-deepseek-integration/blob/main/docs/cline/README.md"> Cline </a> </td>
        <td> Meet Cline, an AI assistant that can use your CLI aNd Editor. </td>
    </tr>
</table>

### neovim Extensions

<table>
    <tr>
        <td> <img src="https://github.com/user-attachments/assets/d66dfc62-8e69-4b00-8549-d0158e48e2e0" alt="Icon" width="64" height="auto" /> </td>
        <td> <a href="https://github.com/deepseek-ai/awesome-deepseek-integration/blob/main/docs/avante.nvim/README.md"> avante.nvim </a> </td>
        <td> avante.nvim is an open-source autopilot in IDE. </td>
    </tr>
    <tr>
        <td> <img src="https://github.com/user-attachments/assets/d66dfc62-8e69-4b00-8549-d0158e48e2e0" alt="Icon" width="64" height="auto" /> </td>
        <td> <a href="docs/llm.nvim/README.md"> llm.nvim </a> </td>
        <td> A free large language model(LLM) plugin that allows you to interact with LLM in Neovim. Supports any LLM, such as Deepseek, GPT, GLM, Kimi or local LLMs (such as ollama). </td>
    </tr>
    <tr>
        <td> <img src="https://github.com/user-attachments/assets/d66dfc62-8e69-4b00-8549-d0158e48e2e0" alt="Icon" width="64" height="auto" /> </td>
        <td> <a href="docs/codecompanion.nvim/README.md"> codecompanion.nvim </a> </td>
        <td> AI-powered coding, seamlessly in Neovim. </td>
    </tr>
</table>

### JetBrains Extensions

<table>
    <tr>
        <td> <img src="https://plugins.jetbrains.com/files/21520/412905/icon/pluginIcon.svg" alt="Icon" width="64" height="auto" /> </td>
        <td> <a href="https://ide.unitmesh.cc/quick-start"> AutoDev </a> </td>
        <td>‍AutoDev is an open-source AI coding assistant in JetBrain's IDE. </td>
    </tr>
    <tr>
        <td> <img src="https://plugins.jetbrains.com/files/21410/561595/icon/pluginIcon.svg" alt="Icon" width="64" height="auto" /> </td>
        <td> <a href="https://plugins.jetbrains.com/plugin/21410-onegai-copilot"> Onegai Copilot </a> </td>
        <td>Onegai Copilot is an AI coding assistant in JetBrain's IDE. </td>
    </tr>
    <tr>
        <td> <img src="https://github.com/deepseek-ai/awesome-deepseek-integration/assets/59196087/e4d082de-6f64-44b9-beaa-0de55d70cfab" alt="Icon" width="64" height="auto" /> </td>
        <td> <a href="https://github.com/deepseek-ai/awesome-deepseek-integration/blob/main/docs/continue/README.md"> Continue </a> </td>
        <td> Continue is an open-source autopilot in IDE. </td>
    </tr>
    <tr>
        <td> <img src="https://raw.githubusercontent.com/a18792721831/studyplugin/535b9cab69da0f97b42dcaebb00bb0d4ed15c8a6/translate/src/main/resources/META-INF/pluginIcon.svg" alt="Icon" width="64" height="auto"/> </td>
        <td> <a href="https://plugins.jetbrains.com/plugin/18336-chinese-english-translate">Chinese-English Translate</a> </td>
        <td> Chinese-English Translate is a multiple translation services in JetBrain's IDE. </td>
    </tr>
    <tr>
        <td> <img src="https://plugins.jetbrains.com/files/24851/659002/icon/pluginIcon.svg" alt="Icon" width="64" height="auto"/> </td>
        <td> <a href="https://plugins.jetbrains.com/plugin/24851-ai-git-commit">AI Git Commit</a> </td>
        <td> This plugin uses AI to automatically generate commit messages based on the changes in your code. </td>
    </tr>
</table>

### Cursor

<table>
    <tr>
        <td> <img src="https://global.discourse-cdn.com/flex020/uploads/cursor1/original/2X/a/a4f78589d63edd61a2843306f8e11bad9590f0ca.png" alt="Icon" width="64" height="auto" /> </td>
        <td> <a href="https://www.cursor.com/"> Cursor </a> </td>
        <td>‍The AI Code Editor</td>
    </tr>
</table>

### Emacs

<table>
    <tr>
        <td> <img src="https://upload.wikimedia.org/wikipedia/commons/0/08/EmacsIcon.svg" alt="Icon" width="64" height="auto" /> </td>
        <td> <a href="https://github.com/karthink/gptel"> gptel </a> </td>
        <td>A simple LLM client for Emacs</td>
    </tr>
    <tr>
        <td> <img src="https://upload.wikimedia.org/wikipedia/commons/0/08/EmacsIcon.svg" alt="Icon" width="64" height="auto" /> </td>
        <td> <a href="https://github.com/milanglacier/minuet-ai.el"> Minuet AI </a> </td>
        <td>Dance with Intelligence in Your Code 💃</td>
    </tr>
</table>

### Others

<table>
    <tr>
        <td> <img src="https://github.com/deepseek-ai/awesome-deepseek-integration/assets/59196087/c1e47b01-1766-4f7e-bfe6-ab3cb3991c30" alt="Icon" width="64" height="auto" /> </td>
        <td> <a href="https://github.com/deepseek-ai/awesome-deepseek-integration/tree/main/docs/siri_deepseek_shortcut"> siri_deepseek_shortcut </a> </td>
        <td> Siri equiped with the DeepSeek API </td>
    </tr>
    <tr>
        <td> <img src="https://github.com/n8n-io/n8n/blob/master/assets/n8n-logo.png?raw=true" alt="Icon" width="64" height="auto" /> </td>
        <td> <a href="https://github.com/rubickecho/n8n-deepseek"> n8n-nodes-deepseek </a> </td>
        <td> An N8N community node that supports direct integration with the DeepSeek API into workflows. </td>
    </tr>
    <tr>
        <td> <img src="https://framerusercontent.com/images/8rF2JOaZ8l9AvM4H6ezliw44aI.png" alt="Icon" width="64" height="auto" /> </td>
        <td> <a href="https://github.com/BerriAI/litellm"> LiteLLM </a> </td>
        <td> Python SDK, Proxy Server (LLM Gateway) to call 100+ LLM APIs in OpenAI format. Supports DeepSeek AI with cost tracking as well. </td>
    </tr>
    <tr>
        <td> <img src="https://i.postimg.cc/k5Z4YWjt/Screenshot-2025-01-23-at-6-08-01-PM.png" alt="Icon" width="64" height="auto" /> </td>
        <td> <a href="https://github.com/mem0ai/mem0"> Mem0 </a> </td>
        <td> Mem0 enhances AI assistants with an intelligent memory layer, enabling personalized interactions and continuous learning over time. </td>
    </tr>
    <tr>
        <td> <img src="https://geneplore.com/img/geneplore_color_logo_circular.png" alt="Icon" width="64" height="auto" /> </td>
        <td> <a href="https://geneplore.com/bot"> Geneplore AI </a> </td>
        <td> Geneplore AI runs one of the largest AI Discord bots, now with Deepseek v3 and R1. </td>
    </tr>
</table><|MERGE_RESOLUTION|>--- conflicted
+++ resolved
@@ -114,11 +114,11 @@
         <td><a href="https://www.wordware.ai/">Wordware</a> is a toolkit that enables anyone to build, iterate, and deploy their AI stack with just natural language.</td>
     </tr>
     <tr>
-<<<<<<< HEAD
         <td> <img src="https://framerusercontent.com/images/xRJ6vNo9mUYeVNxt0KITXCXEuSk.png" alt="Icon" width="64" height="auto" /> </td>
         <td> <a href="https://github.com/langgenius/dify/">Dify</a> </td>
         <td> <a href="https://dify.ai/">Dify</a> is an LLM application development platform that supports DeepSeek models for creating assistants, workflows, text generators, and more. </td>
-=======
+    </tr>
+    <tr>
         <td> <img src="https://raw.githubusercontent.com/enricoros/big-AGI/refs/heads/v2-dev/public/favicon.ico" alt="Big-AGI" width="64" height="auto" /> </td>
         <td> <a href="https://github.com/enricoros/big-AGI/blob/v2-dev/README.md">Big-AGI</a> </td>
         <td><a href="https://big-agi.com/">Big-AGI</a> is a groundbreaking AI suite designed to democratize access to advanced artificial intelligence for everyone.</td>
@@ -147,7 +147,6 @@
         <td> <img src="https://panda.fans/_assets/favicons/apple-touch-icon.png" alt="Icon" width="64" height="auto" /> </td>
         <td> <a href="https://github.com/deepseek-ai/awesome-deepseek-integration/blob/main/docs/anda/README_cn.md">Anda</a> </td>
         <td>A Rust framework for AI agent development, designed to build a highly composable, autonomous, and perpetually memorizing network of AI agents.</td>
->>>>>>> eed78498
     </tr>
 </table>
 
